--- conflicted
+++ resolved
@@ -101,11 +101,7 @@
     public void init(IConfig configProps) {
         subscriptions = new SubscriptionsStore();
         m_executor = Executors.newFixedThreadPool(1);
-<<<<<<< HEAD
-        m_disruptor = new Disruptor<>(ValueEvent.EVENT_FACTORY, 128, m_executor); //1024 * 32
-=======
         m_disruptor = new Disruptor<>(ValueEvent.EVENT_FACTORY, 1024 * 32, m_executor); //128 to break the broker
->>>>>>> b7169271
         /*Disruptor<ValueEvent> m_disruptor = new Disruptor<ValueEvent>(ValueEvent.EVENT_FACTORY, 1024 * 32, m_executor,
                 ProducerType.MULTI, new BusySpinWaitStrategy());*/
         m_disruptor.handleEventsWith(this);
