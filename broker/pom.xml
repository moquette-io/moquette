--- conflicted
+++ resolved
@@ -119,16 +119,13 @@
             <version>4.8.2</version>
             <scope>test</scope>
         </dependency>
-<<<<<<< HEAD
-
-=======
->>>>>>> b792e369
-        <dependency>
-			<groupId>org.kaazing</groupId>
-			<artifactId>robot.junit</artifactId>
-			<version>0.0.0.12</version>
-			<scope>test</scope>
-		</dependency>
+
+        <dependency>
+	        <groupId>org.kaazing</groupId>
+	        <artifactId>robot.junit</artifactId>
+	        <version>0.0.0.12</version>
+	        <scope>test</scope>
+	</dependency>
         
         <!-- needs extra dependencies: objenesis & hamcrest -->
         <dependency>
@@ -181,97 +178,39 @@
                 </configuration>
             </plugin>
             
-<<<<<<< HEAD
-=======
+
             <plugin>
-				<groupId>org.kaazing</groupId>
-				<artifactId>robot-maven-plugin</artifactId>
-				<version>0.0.0.12</version>
-				<configuration>
-					<skipTests>${skipITs}</skipTests>
-				</configuration>
-				<executions>
-					<execution>
-						<goals>
-							<goal>start</goal>
-							<goal>stop</goal>
-						</goals>
-					</execution>
-				</executions>
-			</plugin>
-			<plugin>
-				<artifactId>maven-failsafe-plugin</artifactId>
-				<version>2.17</version>
-				<configuration>
-					<skipTests>${skipITs}</skipTests>
-				</configuration>
-				<executions>
-					<execution>
-						<goals>
-							<goal>integration-test</goal>
-							<goal>verify</goal>
-						</goals>
-					</execution>
-				</executions>
-			</plugin>
+		<groupId>org.kaazing</groupId>
+		<artifactId>robot-maven-plugin</artifactId>
+		<version>0.0.0.12</version>
+		<configuration>
+			<skipTests>${skipITs}</skipTests>
+		</configuration>
+		<executions>
+			<execution>
+				<goals>
+					<goal>start</goal>
+					<goal>stop</goal>
+				</goals>
+			</execution>
+		</executions>
+	</plugin>
+	<plugin>
+		<artifactId>maven-failsafe-plugin</artifactId>
+		<version>2.17</version>
+		<configuration>
+			<skipTests>${skipITs}</skipTests>
+		</configuration>
+		<executions>
+			<execution>
+				<goals>
+					<goal>integration-test</goal>
+					<goal>verify</goal>
+				</goals>
+			</execution>
+		</executions>
+	</plugin>
             
-            
-<!--            <plugin>
-                <groupId>org.apache.felix</groupId>
-                <artifactId>maven-bundle-plugin</artifactId>
-                <version>2.1.0</version>
-                <extensions>true</extensions>
-                <configuration>
-                    <instructions>
-                        <Export-Package>org.dna.mqtt.commons, 
-                            org.apache.commons.logging,
-                            org.dna.mqtt.moquette.messaging.spi.impl.storage,
-                            org.dna.mqtt.moquette.messaging.spi.impl.subscriptions,
-                            org.dna.mqtt.moquette.proto.messages,
-                            org.dna.mqtt.moquette.server.netty.metrics
-                        </Export-Package>
-                        <Private-Package>org.dna.mqtt.moquette.bundle,
-                            ${project.groupId}.*,
-                            com.lmax.*
-                        </Private-Package>
-                        <Import-Package>*</Import-Package>
-                        <Bundle-Activator>${project.groupId}.moquette.bundle.Activator</Bundle-Activator>
-                    </instructions>
-                </configuration>
-            </plugin>
->>>>>>> b792e369
-            <plugin>
-				<groupId>org.kaazing</groupId>
-				<artifactId>robot-maven-plugin</artifactId>
-				<version>0.0.0.12</version>
-				<configuration>
-					<skipTests>${skipITs}</skipTests>
-				</configuration>
-				<executions>
-					<execution>
-						<goals>
-							<goal>start</goal>
-							<goal>stop</goal>
-						</goals>
-					</execution>
-				</executions>
-			</plugin>
-			<plugin>
-				<artifactId>maven-failsafe-plugin</artifactId>
-				<version>2.17</version>
-				<configuration>
-					<skipTests>${skipITs}</skipTests>
-				</configuration>
-				<executions>
-					<execution>
-						<goals>
-							<goal>integration-test</goal>
-							<goal>verify</goal>
-						</goals>
-					</execution>
-				</executions>
-			</plugin>
-
         </plugins>
     </build>
     
