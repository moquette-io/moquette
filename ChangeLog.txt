Version 0.18-SNAPSHOT:
   [feature] shared subscriptions:
     - Initial implementation of shared subscription subscribe and publish part. (#796)
     - Added unsubscribe of shared subscriptions. (#799)
<<<<<<< HEAD
     - CONNACK set shared subscription available property to true. (#800)
=======
     - Implemented persistence for shared subscriptions to sustain broker restarts (#802)
>>>>>>> f1c6f4ec
   [fix] Implements requirements on reserved topics (starts with $). Implements the matching rules and avoid to proceed with processing on client's publishes on those topics (#793)
   [feature] Handle will delay interval and MQTT5's Will optional properties (#770)
   [fix] Handle empty collector batches in PostOffice (#777)
   [feature] Introduce a new option "PEER_CERTIFICATE_AS_USERNAME". When enabled, the client certificate is provided as the username to the authenticator.

Version 0.17:
   [feature] Introduced DSL FluentConfig to simplify Server's API instantiation #761.
   [fix] resolved issue #633 of bad perfomance when adding many subscriptions to few topics, resolved in #758.
   [fix] resolved issue #629 that originated from subscription trees wide and flat, resolved in #630
   [dependency] updated Netty to 4.1.93 and tcnative to 2.0.61 (#755)
   [feature] add saved session expiry configurable through the `persistent_client_expiration` setting (#739).
   [feature] implemented methods to forcibly disconnects a clients from a Server instance (#744).
   [refactory] moved code to handle session event loops from PostOffice into separate SessionEventLoopGroup (#742).
   [feature] added new callback method in interceptor to notify exceptions that happens on SessionEventLoop (#736).
   [feature] introduce new `buffer_flush_millis` deprecating the old `immediate_buffer_flush` and switch default behavior to flush on every write (#738).
   [refactory] purge of session state also on disconnect and reused logic (#715).
   [feature] add `moquette.session_loop.debug` property to enable session loop checking assignments (#714).
   [break] deprecate `persistent_store` to separate the enablement of persistence with `persistence_enabled` and the path `data_path` (#706).
   [enhancement] introduced new queue implementation based on segments in memory mapped files. The type of queue implementation
   could be selected by setting `persistent_queue_type` (#691, #704).

Version 0.16:
   [build] drop generation of broker-test, removed distribution and embedding_moquette modules from deploy phase (#616)
   [fix] introduces sessions event processors to segregate changes to a session in one single thread, simplifying concurrency and code (#631)
   [util] add collection of telemetry data (#700)

Version 0.15.1:
   [fix] avoid double subscription (#612)
   [leak] fixed buffer leak in processing of PUBREC for QoS2 flow (#609)

Version 0.12:
   Fixed issue #415
   Dropped Hazelcast because at the moment Moquette is not designed to be clusterizable
   Rewritten completly the broker to introduce the concept of MqttConnection
   Dropped suppoert for MapDB and keeped only H2 MvStore for persistence

Version 0.10:
    Netty epoll system added
    Separated in memory and MapDB storage implementations
    Cleanly separated inflight part (inbound and outbound)
    

Version 0.9:
    Moved canRead check to topic from publish phase to subscribe (#144)
    Added javadoc and src jars creations for JCenter/Maven central
    Added persisting of clean session flag for already existing client session (fix issue #145)
    Moved the message logic management fo FSM, to better control the concurrency.
    Changed default config to use in memory store and not default moquette.mapdb

Version 0.8:
    Introduced authenticator and authorizator implementations.
    Fixed bug, doesn't close the channel when connect doesn't contains a valid proto name, issue #65
    Fixed bug, does not check for zero length topic (filters) in PUBLISH, SUBSCRIBE, and UNSUBSCRIBE, issue #67
    Fixed issue #69
    Fixed bug #68, UNSUBSCRIBE has to fail on bad topicFilter names
    Fixed bug #81, on stop of moquette broker it doesn't shutdown due to no shutdown of ringbuffer used on the back of ProtocolProcessor
    Moved config to be not only filesystem based, but also classpath and memory (fix issue #73)
    Switched from commit persistence on every change to time based to fix delay in handling many msgs/sec (fix issue #79)
    Changed willMessage and password in CONNECT message from String to byte[] (fix issue #94 and #95)
    Fixed ugly empty session storage, avoid fake NullObject empty subscription subscription
    Added check to avoid creation of LostConnectionEvents for not yet completed connects (fix issue #88)
    Removed LMAX ringbuffer to use multi threading with persistent (copy on write) data structures
    Fixed bug that on connection stolen dropped also the new connection (fix issue #108)
    Refactored the storage part to be more rational and use ClientSession concept
    Added config property 'autosave_interval' (issue #97)
    Removed leaking ref to parent's node (issue #119 and #126)
    Added internal publish once the broker is embedded (issue #113)
    Removed client active/not active state from persistence (issue #118)
    Avoid deletion of client descriptor in case of multiple clients with same clientID (issues #116 and #124)
    Removed a queue per client of inFlightIds (never cleaned) in favor of single atomic generator

Version 0.7:
    Fix issue #38, added aligned to MQTT 3.1.1
    Refactored big event switch to @Annotation dispatcher
    Switched from HawtDB to MapDB
    Fixed bug that didn't update client subscription on persistent store so that on server restart there where ghost subscriptions.
    Fixed Issue #11, multiple republish of persisted QoS1/2 messages on clients reconnections.
    Refactored the publish logic for QoS 1 2 to try to be more readable
    Added packetIdentifier storage and generation
    Fixed issue #16, bad packetId for will messages with qos > 0
    Added store path variable "persistent_store" to configuration file (picked from Steven Warwick fork)
    Removed OSGi bundle, developer time burner
    Fixed github issue #30, returning error on mapdb file not deleted that corrupt reiterated builds
    Added handling of allow_anonymous clients (as in mosquitto issue #34)
    Modified the password_file format to use password stored in sha256 and not plain text
    Added ACL file for topic read|write operations.
    Removed cause of leakage of Netty Sessions (fix issue #39)
    Cleaned Netty's stuff reference from Events used in Disruptor (fix issue #40)
    Bad assignment of PacketID during publish to subscribed QoS0 topics (fix issue #38)
    Fixed duplicated subscription with different QoS same client and topic (fix issue #49)
    Fixed UNSUBSCRIBE that missed to remove the subscription from the persistent store (fix issue #50)
    Fixed issue on multiple publish for overlapping subscription by the same client (fix issue #52).
    Moved the authorization check before dropping an already connected client with same clientID (fix issue #44).
    Fixed subscription tree that was unable to update clean session flag on subs with same client, topic and qos (fix issue #55)
    Fixed overwriting of published qos in forward publish loop (fix issue #56)

Version 0.6:
    Fix issue #42, bad password file path composition
    Fix issue #43, missed topic case (finance/+ does has to match finance)
    Integrated WebSocket support (issue #37)
    Integrated SSL support (issue #41)
    Fixed issue #40, check Logging inside the Felix OSGi
    Fixed issue #46, implement correct behaviour for Will stuff
    Splitted stores to persist messages and sessions into different interfaces
    Renamed some methods in sessions store
    Moved logging conf and slf4j-log4j deps out of broker to let it use the container's log configuration

Version 0.5:
    Fix issue 20 (no flush of message on PINGREQ)
    Fix issue 21 (bad channel timeout handler)
    Created a self contained distribution package (issue 22)
    Fix issue 28, OSGi-fied the broker
    Fixed issue #31 missed to insert the hawtdb jars
    Added a separate mvn module to host the OSGi bundle declaration
    Fixed issue #30
    Added password file for identity management on connect (Fix #23)
    
Version 0.4:
    Dropped support for MINA
    Fix Issue 15 (bad re-activation of client's subscriptions after a recconection)
    Fix Issue 16 (bad re-publish of stored messages after a client reconnection)
    Fixed a bug in unsubscribe due to missed clientID check
    Fixed Issue 18 (descriptor of a disconnected (not active) client)
    Bug fix for override subscriptions to the same /topic but with different QoS (latest wins)
    Added test to check the downgrading of QoS of messages sent to registered subscribers (fixed a bug of double delivery of QoS2 messages)

Version 0.3:
    Added Netty IO connectors
    Dropped tests based on Fuse source client lib moving to Paho java client

Version 0.2:
    Fixed issues (10, 11, 12, 13)
    Fixed interdependency bug in test<|MERGE_RESOLUTION|>--- conflicted
+++ resolved
@@ -2,11 +2,8 @@
    [feature] shared subscriptions:
      - Initial implementation of shared subscription subscribe and publish part. (#796)
      - Added unsubscribe of shared subscriptions. (#799)
-<<<<<<< HEAD
+     - Implemented persistence for shared subscriptions to sustain broker restarts (#802)
      - CONNACK set shared subscription available property to true. (#800)
-=======
-     - Implemented persistence for shared subscriptions to sustain broker restarts (#802)
->>>>>>> f1c6f4ec
    [fix] Implements requirements on reserved topics (starts with $). Implements the matching rules and avoid to proceed with processing on client's publishes on those topics (#793)
    [feature] Handle will delay interval and MQTT5's Will optional properties (#770)
    [fix] Handle empty collector batches in PostOffice (#777)
