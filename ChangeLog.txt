--- conflicted
+++ resolved
@@ -1,12 +1,9 @@
 Version 0.19-SNAPSHOT
-<<<<<<< HEAD
    [feature] Added metrics framework and Prometheus implementation.
      - Enable by setting `metrics_provider_class` to `MetricsProviderPrometheus`.
      - Metrics endpoint can be found on http://localhost:9400/metrics by default.
      - port can be changed with `metrics_endpoint_port`. Set to 0 to disable http endpoint.
-=======
    [fix] Fixed SegmentedQueues not being cleaned up on session purge. (#833)
->>>>>>> ebd67ad3
 
 Version 0.18:
    [fix] Update Netty to 4.1.116 and H2 2.1.214
